"use client";

import { useState, useRef } from "react";
import Image from "next/image";

// Shooting Stars Component
const ShootingStars = () => {
    return (
        <div className="fixed inset-0 z-50 overflow-hidden pointer-events-none">
            {[...Array(5)].map((_, i) => (
                <div
                    key={i}
                    className="absolute animate-shooting-star"
                    style={{
                        top: `${Math.random() * 100}%`,
                        left: `${Math.random() * 100}%`,
                        animationDelay: `${Math.random() * 5}s`,
                        animationDuration: `${2 + Math.random() * 3}s`,
                    }}
                >
                    <div className="w-4 h-4 bg-yellow-400 rounded-full shadow-[0_0_10px_2px_rgba(255,255,0,0.8)]" />
                </div>
            ))}
        </div>
    );
};

export default function Home() {
    const [mode, setMode] = useState<"script" | "generate">("script");
    const [script, setScript] = useState("");
    const [style, setStyle] = useState("");
    const [content, setContent] = useState("");
    const [ticker, setTicker] = useState("");
    const [description, setDescription] = useState("");
    const [duration, setDuration] = useState("");
    const [showVideo, setShowVideo] = useState(false);
    const videoRef = useRef<HTMLVideoElement>(null);

    const handleClick = () => {
        setShowVideo(true);
        setTimeout(() => {
            videoRef.current?.play();
        }, 100); // slight delay to ensure video is rendered
    };

    const handleVideoEnd = () => {
        setShowVideo(false);
        videoRef.current?.pause();
        videoRef.current!.currentTime = 0;
    };

    return (
        <div className="min-h-screen bg-gradient-to-b from-gray-900 to-black text-white p-8 relative">
            <ShootingStars />

            {/* Left GIF */}
            <div className="fixed left-4 -translate-y-1/2 hidden top-1/4 xl:block">
                <Image
                    src="/subway-surfer.gif"
                    alt="Spinning brain gif"
                    width={250}
                    height={800}
                    className="rounded-lg opacity-100 hover:opacity-100 transition-opacity"
                />
            </div>

<<<<<<< HEAD
      <div className="max-w-4xl mx-auto relative z-10">
        <h1 className="text-4xl font-bold mb-8 text-center text-transparent bg-clip-text bg-gradient-to-r from-purple-400 to-pink-600">
          BrainRotify™ - The AI That Makes Your Brain Rot Faster
        </h1>
        
        <div className="space-y-10">
          <input
            type="text"
            value={style}
            onChange={(e) => setStyle(e.target.value)}
            placeholder="Style (e.g., 'Extremely loud and obnoxious')"
            className="w-full p-4 bg-gray-800 rounded-lg text-white placeholder-gray-400 focus:outline-none focus:ring-2 focus:ring-purple-500"
          />
          <input
            type="text"
            value={content}
            onChange={(e) => setContent(e.target.value)}
            placeholder="Content (e.g., 'Random memes and screaming')"
            className="w-full p-4 bg-gray-800 rounded-lg text-white placeholder-gray-400 focus:outline-none focus:ring-2 focus:ring-purple-500"
          />
          <input
            type="text"
            value={ticker}
            onChange={(e) => setTicker(e.target.value)}
            placeholder="Ticker (e.g., 'SIGMA MALE GRINDSET')"
            className="w-full p-4 bg-gray-800 rounded-lg text-white placeholder-gray-400 focus:outline-none focus:ring-2 focus:ring-purple-500"
          />
          <input
            type="text"
            value={description}
            onChange={(e) => setDescription(e.target.value)}
            placeholder="Description (e.g., 'This will make your brain cells commit suicide')"
            className="w-full p-4 bg-gray-800 rounded-lg text-white placeholder-gray-400 focus:outline-none focus:ring-2 focus:ring-purple-500"
          />
         
        </div>

        <button
          className="w-full mt-8 px-6 py-4 bg-gradient-to-r from-purple-600 to-pink-600 rounded-lg text-white font-bold hover:opacity-90 transition-opacity"
          onClick={handleClick}
        >
          Generate Brain Rot Video
        </button>
=======
            {/* Right GIF */}
            <div className="fixed right-4 -translate-y-1/2 hidden top-1/4 xl:block">
                <Image
                    src="/subway-surfer.gif"
                    alt="Matrix brain gif"
                    width={250}
                    height={800}
                    className="rounded-lg opacity-100 hover:opacity-100 transition-opacity"
                />
            </div>

            <div className="max-w-4xl mx-auto relative z-10">
                <h1 className="text-4xl font-bold mb-8 text-center text-transparent bg-clip-text bg-gradient-to-r from-purple-400 to-pink-600">
                    BrainRotify™ - The AI That Makes Your Brain Rot Faster
                </h1>

                <div className="flex justify-center gap-4 mb-8">
                    <button
                        onClick={() => setMode("script")}
                        className={`px-6 py-3 rounded-full transition-all ${
                            mode === "script"
                                ? "bg-purple-600 text-white"
                                : "bg-gray-800 text-gray-400 hover:bg-gray-700"
                        }`}
                    >
                        Enter Script
                    </button>
                    <button
                        onClick={() => setMode("generate")}
                        className={`px-6 py-3 rounded-full transition-all ${
                            mode === "generate"
                                ? "bg-purple-600 text-white"
                                : "bg-gray-800 text-gray-400 hover:bg-gray-700"
                        }`}
                    >
                        Generate Script
                    </button>
                </div>
>>>>>>> 1d697370

                {mode === "script" ? (
                    <div className="space-y-4">
                        <textarea
                            value={script}
                            onChange={(e) => setScript(e.target.value)}
                            placeholder="Enter your brain-rotting script here... (Warning: May cause irreversible brain damage)"
                            className="w-full h-64 p-4 bg-gray-800 rounded-lg text-white placeholder-gray-400 focus:outline-none focus:ring-2 focus:ring-purple-500"
                        />
                    </div>
                ) : (
                    <div className="space-y-4">
                        <input
                            type="text"
                            value={style}
                            onChange={(e) => setStyle(e.target.value)}
                            placeholder="Style (e.g., 'Extremely loud and obnoxious')"
                            className="w-full p-4 bg-gray-800 rounded-lg text-white placeholder-gray-400 focus:outline-none focus:ring-2 focus:ring-purple-500"
                        />
                        <input
                            type="text"
                            value={content}
                            onChange={(e) => setContent(e.target.value)}
                            placeholder="Content (e.g., 'Random memes and screaming')"
                            className="w-full p-4 bg-gray-800 rounded-lg text-white placeholder-gray-400 focus:outline-none focus:ring-2 focus:ring-purple-500"
                        />
                        <input
                            type="text"
                            value={ticker}
                            onChange={(e) => setTicker(e.target.value)}
                            placeholder="Ticker (e.g., 'SIGMA MALE GRINDSET')"
                            className="w-full p-4 bg-gray-800 rounded-lg text-white placeholder-gray-400 focus:outline-none focus:ring-2 focus:ring-purple-500"
                        />
                        <input
                            type="text"
                            value={description}
                            onChange={(e) => setDescription(e.target.value)}
                            placeholder="Description (e.g., 'This will make your brain cells commit suicide')"
                            className="w-full p-4 bg-gray-800 rounded-lg text-white placeholder-gray-400 focus:outline-none focus:ring-2 focus:ring-purple-500"
                        />
                        <input
                            type="text"
                            value={duration}
                            onChange={(e) => setDuration(e.target.value)}
                            placeholder="Duration (e.g., '30 seconds of pure agony')"
                            className="w-full p-4 bg-gray-800 rounded-lg text-white placeholder-gray-400 focus:outline-none focus:ring-2 focus:ring-purple-500"
                        />
                    </div>
                )}

                <button
                    className="w-full mt-8 px-6 py-4 bg-gradient-to-r from-purple-600 to-pink-600 rounded-lg text-white font-bold hover:opacity-90 transition-opacity"
                    onClick={() =>
                        alert(
                            "Your brain is now officially rotting! (This feature is totally unnecessary)"
                        )
                    }
                >
                    Generate Brain Rot Video
                </button>

                {/* Bottom Square GIF */}
                <div className="flex justify-between">
                    <button
                        className="mt-8 flex justify-start"
                        onClick={handleClick}
                    >
                        <Image
                            src="/button.gif"
                            alt="Exploding brain gif"
                            width={220}
                            height={220}
                            className="rounded-lg opacity-100 hover:opacity-100 transition-opacity"
                        />
                    </button>
                    {showVideo && (
                        <div className="fixed inset-0 z-50 flex items-center justify-center bg-black bg-opacity-90">
                            <video
                                ref={videoRef}
                                src="/0411.mp4"
                                className=" object-cover"
                                onEnded={handleVideoEnd}
                                controls={false}
                                autoPlay
                            />
                        </div>
                    )}
                    <div className="mt-8 flex justify-center p-4">
                        <Image
                            src="/wahoo-fish.gif"
                            alt="Exploding brain gif"
                            width={300}
                            height={300}
                            className="rounded-lg opacity-100 hover:opacity-100 transition-opacity"
                        />
                    </div>
                    <button
                        className="mt-8 flex justify-start"
                        onClick={handleClick}
                    >
                        <Image
                            src="/button.gif"
                            alt="Exploding brain gif"
                            width={220}
                            height={220}
                            className="rounded-lg opacity-100 hover:opacity-100 transition-opacity"
                        />
                    </button>
                    {showVideo && (
                        <div className="fixed inset-0 z-50 flex items-center justify-center bg-black bg-opacity-90">
                            <video
                                ref={videoRef}
                                src="/0411.mp4"
                                className=" object-cover"
                                onEnded={handleVideoEnd}
                                controls={false}
                                autoPlay
                            />
                        </div>
                    )}
                </div>

                <div className="mt-8 text-center text-gray-400 text-sm">
                    <p>
                        Disclaimer: This website is completely unnecessary and
                        exists purely for satirical purposes.
                    </p>
                    <p>
                        No actual brain cells were harmed in the making of this
                        interface.
                    </p>
                </div>
            </div>

            <style jsx global>{`
                @keyframes shooting-star {
                    0% {
                        transform: translateX(-100vw) translateY(-100vh)
                            rotate(45deg);
                        opacity: 0;
                    }
                    50% {
                        opacity: 1;
                    }
                    100% {
                        transform: translateX(100vw) translateY(100vh)
                            rotate(45deg);
                        opacity: 0;
                    }
                }
                .animate-shooting-star {
                    animation: shooting-star linear infinite;
                }
            `}</style>
        </div>
    );
}<|MERGE_RESOLUTION|>--- conflicted
+++ resolved
@@ -64,51 +64,6 @@
                 />
             </div>
 
-<<<<<<< HEAD
-      <div className="max-w-4xl mx-auto relative z-10">
-        <h1 className="text-4xl font-bold mb-8 text-center text-transparent bg-clip-text bg-gradient-to-r from-purple-400 to-pink-600">
-          BrainRotify™ - The AI That Makes Your Brain Rot Faster
-        </h1>
-        
-        <div className="space-y-10">
-          <input
-            type="text"
-            value={style}
-            onChange={(e) => setStyle(e.target.value)}
-            placeholder="Style (e.g., 'Extremely loud and obnoxious')"
-            className="w-full p-4 bg-gray-800 rounded-lg text-white placeholder-gray-400 focus:outline-none focus:ring-2 focus:ring-purple-500"
-          />
-          <input
-            type="text"
-            value={content}
-            onChange={(e) => setContent(e.target.value)}
-            placeholder="Content (e.g., 'Random memes and screaming')"
-            className="w-full p-4 bg-gray-800 rounded-lg text-white placeholder-gray-400 focus:outline-none focus:ring-2 focus:ring-purple-500"
-          />
-          <input
-            type="text"
-            value={ticker}
-            onChange={(e) => setTicker(e.target.value)}
-            placeholder="Ticker (e.g., 'SIGMA MALE GRINDSET')"
-            className="w-full p-4 bg-gray-800 rounded-lg text-white placeholder-gray-400 focus:outline-none focus:ring-2 focus:ring-purple-500"
-          />
-          <input
-            type="text"
-            value={description}
-            onChange={(e) => setDescription(e.target.value)}
-            placeholder="Description (e.g., 'This will make your brain cells commit suicide')"
-            className="w-full p-4 bg-gray-800 rounded-lg text-white placeholder-gray-400 focus:outline-none focus:ring-2 focus:ring-purple-500"
-          />
-         
-        </div>
-
-        <button
-          className="w-full mt-8 px-6 py-4 bg-gradient-to-r from-purple-600 to-pink-600 rounded-lg text-white font-bold hover:opacity-90 transition-opacity"
-          onClick={handleClick}
-        >
-          Generate Brain Rot Video
-        </button>
-=======
             {/* Right GIF */}
             <div className="fixed right-4 -translate-y-1/2 hidden top-1/4 xl:block">
                 <Image
@@ -120,94 +75,49 @@
                 />
             </div>
 
-            <div className="max-w-4xl mx-auto relative z-10">
-                <h1 className="text-4xl font-bold mb-8 text-center text-transparent bg-clip-text bg-gradient-to-r from-purple-400 to-pink-600">
-                    BrainRotify™ - The AI That Makes Your Brain Rot Faster
-                </h1>
-
-                <div className="flex justify-center gap-4 mb-8">
-                    <button
-                        onClick={() => setMode("script")}
-                        className={`px-6 py-3 rounded-full transition-all ${
-                            mode === "script"
-                                ? "bg-purple-600 text-white"
-                                : "bg-gray-800 text-gray-400 hover:bg-gray-700"
-                        }`}
-                    >
-                        Enter Script
-                    </button>
-                    <button
-                        onClick={() => setMode("generate")}
-                        className={`px-6 py-3 rounded-full transition-all ${
-                            mode === "generate"
-                                ? "bg-purple-600 text-white"
-                                : "bg-gray-800 text-gray-400 hover:bg-gray-700"
-                        }`}
-                    >
-                        Generate Script
-                    </button>
-                </div>
->>>>>>> 1d697370
-
-                {mode === "script" ? (
-                    <div className="space-y-4">
-                        <textarea
-                            value={script}
-                            onChange={(e) => setScript(e.target.value)}
-                            placeholder="Enter your brain-rotting script here... (Warning: May cause irreversible brain damage)"
-                            className="w-full h-64 p-4 bg-gray-800 rounded-lg text-white placeholder-gray-400 focus:outline-none focus:ring-2 focus:ring-purple-500"
-                        />
-                    </div>
-                ) : (
-                    <div className="space-y-4">
-                        <input
-                            type="text"
-                            value={style}
-                            onChange={(e) => setStyle(e.target.value)}
-                            placeholder="Style (e.g., 'Extremely loud and obnoxious')"
-                            className="w-full p-4 bg-gray-800 rounded-lg text-white placeholder-gray-400 focus:outline-none focus:ring-2 focus:ring-purple-500"
-                        />
-                        <input
-                            type="text"
-                            value={content}
-                            onChange={(e) => setContent(e.target.value)}
-                            placeholder="Content (e.g., 'Random memes and screaming')"
-                            className="w-full p-4 bg-gray-800 rounded-lg text-white placeholder-gray-400 focus:outline-none focus:ring-2 focus:ring-purple-500"
-                        />
-                        <input
-                            type="text"
-                            value={ticker}
-                            onChange={(e) => setTicker(e.target.value)}
-                            placeholder="Ticker (e.g., 'SIGMA MALE GRINDSET')"
-                            className="w-full p-4 bg-gray-800 rounded-lg text-white placeholder-gray-400 focus:outline-none focus:ring-2 focus:ring-purple-500"
-                        />
-                        <input
-                            type="text"
-                            value={description}
-                            onChange={(e) => setDescription(e.target.value)}
-                            placeholder="Description (e.g., 'This will make your brain cells commit suicide')"
-                            className="w-full p-4 bg-gray-800 rounded-lg text-white placeholder-gray-400 focus:outline-none focus:ring-2 focus:ring-purple-500"
-                        />
-                        <input
-                            type="text"
-                            value={duration}
-                            onChange={(e) => setDuration(e.target.value)}
-                            placeholder="Duration (e.g., '30 seconds of pure agony')"
-                            className="w-full p-4 bg-gray-800 rounded-lg text-white placeholder-gray-400 focus:outline-none focus:ring-2 focus:ring-purple-500"
-                        />
-                    </div>
-                )}
-
-                <button
-                    className="w-full mt-8 px-6 py-4 bg-gradient-to-r from-purple-600 to-pink-600 rounded-lg text-white font-bold hover:opacity-90 transition-opacity"
-                    onClick={() =>
-                        alert(
-                            "Your brain is now officially rotting! (This feature is totally unnecessary)"
-                        )
-                    }
-                >
-                    Generate Brain Rot Video
-                </button>
+      <div className="max-w-4xl mx-auto relative z-10">
+        <h1 className="text-4xl font-bold mb-8 text-center text-transparent bg-clip-text bg-gradient-to-r from-purple-400 to-pink-600">
+          BrainRotify™ - The AI That Makes Your Brain Rot Faster
+        </h1>
+        
+        <div className="space-y-10">
+          <input
+            type="text"
+            value={style}
+            onChange={(e) => setStyle(e.target.value)}
+            placeholder="Style (e.g., 'Extremely loud and obnoxious')"
+            className="w-full p-4 bg-gray-800 rounded-lg text-white placeholder-gray-400 focus:outline-none focus:ring-2 focus:ring-purple-500"
+          />
+          <input
+            type="text"
+            value={content}
+            onChange={(e) => setContent(e.target.value)}
+            placeholder="Content (e.g., 'Random memes and screaming')"
+            className="w-full p-4 bg-gray-800 rounded-lg text-white placeholder-gray-400 focus:outline-none focus:ring-2 focus:ring-purple-500"
+          />
+          <input
+            type="text"
+            value={ticker}
+            onChange={(e) => setTicker(e.target.value)}
+            placeholder="Ticker (e.g., 'SIGMA MALE GRINDSET')"
+            className="w-full p-4 bg-gray-800 rounded-lg text-white placeholder-gray-400 focus:outline-none focus:ring-2 focus:ring-purple-500"
+          />
+          <input
+            type="text"
+            value={description}
+            onChange={(e) => setDescription(e.target.value)}
+            placeholder="Description (e.g., 'This will make your brain cells commit suicide')"
+            className="w-full p-4 bg-gray-800 rounded-lg text-white placeholder-gray-400 focus:outline-none focus:ring-2 focus:ring-purple-500"
+          />
+         
+        </div>
+
+        <button
+          className="w-full mt-8 px-6 py-4 bg-gradient-to-r from-purple-600 to-pink-600 rounded-lg text-white font-bold hover:opacity-90 transition-opacity"
+          onClick={handleClick}
+        >
+          Generate Brain Rot Video
+        </button>
 
                 {/* Bottom Square GIF */}
                 <div className="flex justify-between">
